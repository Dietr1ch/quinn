--- conflicted
+++ resolved
@@ -4,12 +4,6 @@
   push:
     branches: ['0.10.x']
   pull_request:
-<<<<<<< HEAD
-=======
-  merge_group:
-  schedule:
-    - cron: "21 3 * * 5"
->>>>>>> 2d06eef4
 
 jobs:
   test-freebsd:
@@ -70,15 +64,9 @@
       SCCACHE_GHA_ENABLED: "on"
     steps:
       - uses: actions/checkout@v4
-<<<<<<< HEAD
       - uses: mozilla-actions/sccache-action@v0.0.4
-      - uses: dtolnay/rust-toolchain@1.66.0
+      - uses: dtolnay/rust-toolchain@1.70.0
       - run: cargo check --lib --all-features -p iroh-quinn-udp -p iroh-quinn-proto -p iroh-quinn
-=======
-      - uses: dtolnay/rust-toolchain@1.70.0
-      - uses: Swatinem/rust-cache@v2
-      - run: cargo check --lib --all-features -p quinn-udp -p quinn-proto -p quinn
->>>>>>> 2d06eef4
 
   lint:
     runs-on: ubuntu-latest
