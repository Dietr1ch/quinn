--- conflicted
+++ resolved
@@ -74,13 +74,8 @@
 pub use udp;
 
 pub use crate::connection::{
-<<<<<<< HEAD
-    AcceptBi, AcceptUni, Connecting, Connection, OpenBi, OpenUni, ReadDatagram, SendDatagramError,
-    WeakConnectionHandle, ZeroRttAccepted,
-=======
     AcceptBi, AcceptUni, Connecting, Connection, OpenBi, OpenUni, ReadDatagram, SendDatagram,
-    SendDatagramError, ZeroRttAccepted,
->>>>>>> 6ee883a2
+    SendDatagramError, WeakConnectionHandle, ZeroRttAccepted,
 };
 pub use crate::endpoint::{Accept, Endpoint, EndpointStats};
 pub use crate::incoming::{Incoming, IncomingFuture, RetryError};
