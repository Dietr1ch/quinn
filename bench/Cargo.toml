--- conflicted
+++ resolved
@@ -6,26 +6,13 @@
 publish = false
 
 [dependencies]
-<<<<<<< HEAD
-anyhow = "1.0.22"
-bytes = "1"
-hdrhistogram = { version = "7.2", default-features = false }
-quinn = { package = "iroh-quinn", path = "../quinn", features = ["ring"] }
-rcgen = "0.13"
-rustls = { version = "0.23", default-features = false, features = ["ring", "std"] }
-clap = { version = "4", features = ["derive"] }
-tokio = { version = "1.0.1", features = ["rt", "sync"] }
-tracing = "0.1.10"
-tracing-subscriber = { version = "0.3.0", default-features = false, features = ["env-filter", "fmt", "ansi", "time", "local-time"] }
-=======
 anyhow = { workspace = true }
 bytes = { workspace = true }
 clap = { workspace = true }
 hdrhistogram = { workspace = true }
-quinn = { path = "../quinn", features = ["ring"] }
+quinn = { package = "iroh-quinn", path = "../quinn", features = ["ring"] }
 rcgen = { workspace = true }
 rustls = { workspace = true }
 tokio = { workspace = true, features = ["rt"] }
 tracing = { workspace = true }
-tracing-subscriber = { workspace = true }
->>>>>>> 2d06eef4
+tracing-subscriber = { workspace = true }